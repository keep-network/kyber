--- conflicted
+++ resolved
@@ -1,7 +1,6 @@
 package curve25519
 
 import (
-	"crypto/cipher"
 	"crypto/sha256"
 	"hash"
 	"io"
@@ -9,7 +8,6 @@
 
 	"github.com/dedis/kyber"
 	"github.com/dedis/kyber/cipher/sha3"
-	"github.com/dedis/kyber/util/random"
 )
 
 type SuiteEd25519 struct {
@@ -25,57 +23,25 @@
 }
 
 // SHA3/SHAKE128 Sponge Cipher
-<<<<<<< HEAD
-func (s *SuiteEd25519) Cipher(key []byte, options ...interface{}) crypto.Cipher {
+func (s *SuiteEd25519) Cipher(key []byte, options ...interface{}) kyber.Cipher {
 	return sha3.NewShakeCipher128(key, options...)
 }
 
 func (s *SuiteEd25519) Read(r io.Reader, objs ...interface{}) error {
-	return crypto.SuiteRead(s, r, objs)
+	return kyber.SuiteRead(s, r, objs)
 }
 
 func (s *SuiteEd25519) Write(w io.Writer, objs ...interface{}) error {
-	return crypto.SuiteWrite(s, w, objs)
+	return kyber.SuiteWrite(s, w, objs)
 }
 
 func (s *SuiteEd25519) New(t reflect.Type) interface{} {
-	return crypto.SuiteNew(s, t)
-}
-
-func (s *SuiteEd25519) NewKey(rand cipher.Stream) crypto.Scalar {
-=======
-func (s *suiteEd25519) Cipher(key []byte, options ...interface{}) kyber.Cipher {
-	return sha3.NewShakeCipher128(key, options...)
-}
-
-func (s *suiteEd25519) Read(r io.Reader, objs ...interface{}) error {
-	return kyber.SuiteRead(s, r, objs)
-}
-
-func (s *suiteEd25519) Write(w io.Writer, objs ...interface{}) error {
-	return kyber.SuiteWrite(s, w, objs)
-}
-
-func (s *suiteEd25519) New(t reflect.Type) interface{} {
 	return kyber.SuiteNew(s, t)
 }
 
-func (s *suiteEd25519) NewKey(rand cipher.Stream) kyber.Scalar {
->>>>>>> 8e6eddfe
-	if rand == nil {
-		rand = random.Stream
-	}
-	return s.Scalar().Pick(rand)
-}
-
 // Ciphersuite based on AES-128, SHA-256, and the Ed25519 curve.
-<<<<<<< HEAD
 func NewAES128SHA256Ed25519(fullGroup bool) *SuiteEd25519 {
 	suite := new(SuiteEd25519)
-=======
-func NewAES128SHA256Ed25519(fullGroup bool) kyber.Suite {
-	suite := new(suiteEd25519)
->>>>>>> 8e6eddfe
 	suite.Init(Param25519(), fullGroup)
 	return suite
 }