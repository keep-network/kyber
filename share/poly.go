// Package share implements Shamir secret sharing and polynomial commitments.
// Shamir's scheme allows to split a secret value into multiple parts, so called
// shares, by evaluating a secret sharing polynomial at certain indices. The
// shared secret can only be reconstructed (via Lagrange interpolation) if a
// threshold of the participants provide their shares. A polynomial commitment
// scheme allows a committer to commit to a secret sharing polynomial so that
// a verifier can check the claimed evaluations of the committed polynomial.
// Both schemes of this package are core building blocks for more advanced
// secret sharing techniques.
package share

import (
	"crypto/cipher"
	"crypto/subtle"
	"encoding/binary"
	"errors"
	"hash"

	"github.com/dedis/kyber"
)

type Suite interface {
	crypto.Group
	Hash() hash.Hash
}

// Some error definitions
var errorGroups = errors.New("non-matching groups")
var errorCoeffs = errors.New("different number of coefficients")

// PriShare represents a private share.
type PriShare struct {
	I int           // Index of the private share
	V kyber.Scalar // Value of the private share
}

<<<<<<< HEAD
func (p *PriShare) Hash(s Suite) []byte {
=======
func (p *PriShare) Hash(s kyber.Suite) []byte {
>>>>>>> 8e6eddfe
	h := s.Hash()
	p.V.MarshalTo(h)
	binary.Write(h, binary.LittleEndian, p.I)
	return h.Sum(nil)
}

// PriPoly represents a secret sharing polynomial.
type PriPoly struct {
	g      kyber.Group    // Cryptographic group
	coeffs []kyber.Scalar // Coefficients of the polynomial
}

// NewPriPoly creates a new secret sharing polynomial for the cryptographic
// group g, the secret sharing threshold t, and the secret to be shared s.
func NewPriPoly(g kyber.Group, t int, s kyber.Scalar, rand cipher.Stream) *PriPoly {
	coeffs := make([]kyber.Scalar, t)
	coeffs[0] = s
	if coeffs[0] == nil {
		coeffs[0] = g.Scalar().Pick(rand)
	}
	for i := 1; i < t; i++ {
		coeffs[i] = g.Scalar().Pick(rand)
	}
	return &PriPoly{g, coeffs}
}

// Threshold returns the secret sharing threshold.
func (p *PriPoly) Threshold() int {
	return len(p.coeffs)
}

// GetSecret returns the shared secret p(0), i.e., the constant term of the polynomial.
func (p *PriPoly) Secret() kyber.Scalar {
	return p.coeffs[0]
}

// Eval computes the private share v = p(i).
func (p *PriPoly) Eval(i int) *PriShare {
	xi := p.g.Scalar().SetInt64(1 + int64(i))
	v := p.g.Scalar().Zero()
	for j := p.Threshold() - 1; j >= 0; j-- {
		v.Mul(v, xi)
		v.Add(v, p.coeffs[j])
	}
	return &PriShare{i, v}
}

// Shares creates a list of n private shares p(1),...,p(n).
func (p *PriPoly) Shares(n int) []*PriShare {
	shares := make([]*PriShare, n)
	for i := range shares {
		shares[i] = p.Eval(i)
	}
	return shares
}

// Add computes the component-wise sum of the polynomials p and q and returns it
// as a new polynomial.
func (p *PriPoly) Add(q *PriPoly) (*PriPoly, error) {
	if p.g.String() != q.g.String() {
		return nil, errorGroups
	}
	if p.Threshold() != q.Threshold() {
		return nil, errorCoeffs
	}
	coeffs := make([]kyber.Scalar, p.Threshold())
	for i := range coeffs {
		coeffs[i] = p.g.Scalar().Add(p.coeffs[i], q.coeffs[i])
	}
	return &PriPoly{p.g, coeffs}, nil
}

// Equal checks equality of two secret sharing polynomials p and q.
func (p *PriPoly) Equal(q *PriPoly) bool {
	if p.g.String() != q.g.String() {
		return false
	}
	b := 1
	for i := 0; i < p.Threshold(); i++ {
		pb := p.coeffs[i].Bytes()
		qb := q.coeffs[i].Bytes()
		b &= subtle.ConstantTimeCompare(pb, qb)
	}
	return b == 1
}

// Commit creates a public commitment polynomial for the given base point b or
// the standard base if b == nil.
func (p *PriPoly) Commit(b kyber.Point) *PubPoly {
	commits := make([]kyber.Point, p.Threshold())
	for i := range commits {
		commits[i] = p.g.Point().Mul(b, p.coeffs[i])
	}
	return &PubPoly{p.g, b, commits}
}

// RecoverSecret reconstructs the shared secret p(0) from a list of private
// shares using Lagrange interpolation.
func RecoverSecret(g kyber.Group, shares []*PriShare, t, n int) (kyber.Scalar, error) {
	x := make(map[int]kyber.Scalar)
	for i, s := range shares {
		if s == nil || s.V == nil || s.I < 0 || n <= s.I {
			continue
		}
		x[i] = g.Scalar().SetInt64(1 + int64(s.I))
	}

	if len(x) < t {
		return nil, errors.New("not enough good private shares to reconstruct shared secret")
	}

	acc := g.Scalar().Zero()
	num := g.Scalar()
	den := g.Scalar()
	tmp := g.Scalar()

	for i, xi := range x {
		num.Set(shares[i].V)
		den.One()
		for j, xj := range x {
			if i == j {
				continue
			}
			num.Mul(num, xj)
			den.Mul(den, tmp.Sub(xj, xi))
		}
		acc.Add(acc, num.Div(num, den))
	}

	return acc, nil
}

// PubShare represents a public share.
type PubShare struct {
	I int          // Index of the public share
	V kyber.Point // Value of the public share
}

<<<<<<< HEAD
func (p *PubShare) Hash(s Suite) []byte {
=======
func (p *PubShare) Hash(s kyber.Suite) []byte {
>>>>>>> 8e6eddfe
	h := s.Hash()
	p.V.MarshalTo(h)
	binary.Write(h, binary.LittleEndian, p.I)
	return h.Sum(nil)
}

// PubPoly represents a public commitment polynomial to a secret sharing polynomial.
type PubPoly struct {
	g       kyber.Group   // Cryptographic group
	b       kyber.Point   // Base point, nil for standard base
	commits []kyber.Point // Commitments to coefficients of the secret sharing polynomial
}

// NewPubPoly creates a new public commitment polynomial.
func NewPubPoly(g kyber.Group, b kyber.Point, commits []kyber.Point) *PubPoly {
	return &PubPoly{g, b, commits}
}

// Info returns the base point and the commitments to the polynomial coefficients.
func (p *PubPoly) Info() (kyber.Point, []kyber.Point) {
	return p.b, p.commits
}

// Threshold returns the secret sharing threshold.
func (p *PubPoly) Threshold() int {
	return len(p.commits)
}

// Commit returns the secret commitment p(0), i.e., the constant term of the polynomial.
func (p *PubPoly) Commit() kyber.Point {
	return p.commits[0]
}

// Eval computes the public share v = p(i).
func (p *PubPoly) Eval(i int) *PubShare {
	xi := p.g.Scalar().SetInt64(1 + int64(i)) // x-coordinate of this share
	v := p.g.Point().Null()
	for j := p.Threshold() - 1; j >= 0; j-- {
		v.Mul(v, xi)
		v.Add(v, p.commits[j])
	}
	return &PubShare{i, v}
}

// Shares creates a list of n public commitment shares p(1),...,p(n).
func (p *PubPoly) Shares(n int) []*PubShare {
	shares := make([]*PubShare, n)
	for i := range shares {
		shares[i] = p.Eval(i)
	}
	return shares
}

// Add computes the component-wise sum of the polynomials p and q and returns it
// as a new polynomial. NOTE: If the base points p.b and q.b are different then the
// base point of the resulting PubPoly cannot be computed without knowing the
// discrete logarithm between p.b and q.b. In this particular case, we are using
// p.b as a default value which of course does not correspond to the correct
// base point and thus should not be used in further computations.
func (p *PubPoly) Add(q *PubPoly) (*PubPoly, error) {
	if p.g.String() != q.g.String() {
		return nil, errorGroups
	}

	if p.Threshold() != q.Threshold() {
		return nil, errorCoeffs
	}

	commits := make([]kyber.Point, p.Threshold())
	for i := range commits {
		commits[i] = p.g.Point().Add(p.commits[i], q.commits[i])
	}

	return &PubPoly{p.g, p.b, commits}, nil
}

// Equal checks equality of two public commitment polynomials p and q.
func (p *PubPoly) Equal(q *PubPoly) bool {
	if p.g.String() != q.g.String() {
		return false
	}
	b := 1
	for i := 0; i < p.Threshold(); i++ {
		pb, _ := p.commits[i].MarshalBinary()
		qb, _ := q.commits[i].MarshalBinary()
		b &= subtle.ConstantTimeCompare(pb, qb)
	}
	return b == 1
}

// Check a private share against a public commitment polynomial.
func (p *PubPoly) Check(s *PriShare) bool {
	pv := p.Eval(s.I)
	ps := p.g.Point().Mul(p.b, s.V)
	return pv.V.Equal(ps)
}

// RecoverCommit reconstructs the secret commitment p(0) from a list of public
// shares using Lagrange interpolation.
func RecoverCommit(g kyber.Group, shares []*PubShare, t, n int) (kyber.Point, error) {
	x := make(map[int]kyber.Scalar)
	for i, s := range shares {
		if s == nil || s.V == nil || s.I < 0 || n <= s.I {
			continue
		}
		x[i] = g.Scalar().SetInt64(1 + int64(s.I))
	}

	if len(x) < t {
		return nil, errors.New("not enough good public shares to reconstruct secret commitment")
	}

	num := g.Scalar()
	den := g.Scalar()
	tmp := g.Scalar()
	Acc := g.Point().Null()
	Tmp := g.Point()

	for i, xi := range x {
		num.One()
		den.One()
		for j, xj := range x {
			if i == j {
				continue
			}
			num.Mul(num, xj)
			den.Mul(den, tmp.Sub(xj, xi))
		}
		Tmp.Mul(shares[i].V, num.Div(num, den))
		Acc.Add(Acc, Tmp)
	}

	return Acc, nil
}<|MERGE_RESOLUTION|>--- conflicted
+++ resolved
@@ -20,7 +20,7 @@
 )
 
 type Suite interface {
-	crypto.Group
+	kyber.Group
 	Hash() hash.Hash
 }
 
@@ -30,15 +30,11 @@
 
 // PriShare represents a private share.
 type PriShare struct {
-	I int           // Index of the private share
+	I int          // Index of the private share
 	V kyber.Scalar // Value of the private share
 }
 
-<<<<<<< HEAD
 func (p *PriShare) Hash(s Suite) []byte {
-=======
-func (p *PriShare) Hash(s kyber.Suite) []byte {
->>>>>>> 8e6eddfe
 	h := s.Hash()
 	p.V.MarshalTo(h)
 	binary.Write(h, binary.LittleEndian, p.I)
@@ -173,15 +169,11 @@
 
 // PubShare represents a public share.
 type PubShare struct {
-	I int          // Index of the public share
+	I int         // Index of the public share
 	V kyber.Point // Value of the public share
 }
 
-<<<<<<< HEAD
 func (p *PubShare) Hash(s Suite) []byte {
-=======
-func (p *PubShare) Hash(s kyber.Suite) []byte {
->>>>>>> 8e6eddfe
 	h := s.Hash()
 	p.V.MarshalTo(h)
 	binary.Write(h, binary.LittleEndian, p.I)
